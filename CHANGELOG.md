# Change Log

All notable changes to this project will be documented in this file.

The format is based on [Keep a Changelog](http://keepachangelog.com/)
and this project adheres to [Semantic Versioning](http://semver.org/).


<!--
   PRs should document their user-visible changes (if any) in the
   Unreleased section, uncommenting the header as necessary.
-->

## Unreleased

<<<<<<< HEAD
* `generateAnalysis()` now includes PolymerBehavior information in its `mixins` collection.  Identified by `metadata.polymer.isBehavior`.
* Running AppVeyor now for continuous-integration for Windows platform support.
* Analyzer now supports Windows-based development.
=======
* `generateAnalysis()` now includes PolymerBehavior information in `metadata.polymer.behaviors` collection.
>>>>>>> 976e53b3

## [2.0.0-alpha.34] - 2017-03-20

* All Documents, ParsedDocuments, and ScannedDocuments now have correct SourceRanges. This also fixes a bug whereby `getByKind('document')` would fail to filter out package-external Documents.
* Fix an issue where package-external features could be included in queries that dot not ask for them. Specifically we were filtering based on the text in files  like `../paper-button/paper-button.html` rather than the path to the file on disk like `bower_components/paper-button/paper-button.html` when determining externality.
* Treat a directory named `build` as external, same as we do ones named `bower_components.*` or `node_modules.*`

## [2.0.0-alpha.33] - 2017-03-14

* Populate `astNode` on `PolymerElementMixin`.

## [2.0.0-alpha.32] - 2017-03-13

* Added options argument for Analyzer's experimental `_fork` method, supporting individual property overrides.
* Parse observers and computed functions in Polymer declarations. Warn on parse errors, or using the wrong syntax (e.g. function calls in `observer`, not a function call in `computed`).
* Correctly scan the `customElements.define(MyClass.is, MyClass)` pattern.

## [2.0.0-alpha.31] - 2017-03-07

* Clean up method descriptions

## [2.0.0-alpha.30] - 2017-03-03

* Fix typo in package.json.

## [2.0.0-alpha.29] - 2017-03-03

* Added a `_fork` method to Analyzer.
* Support for method detection on polymer elements and mixins via the new `methods` property.
* Support for function analysis (namespaced functions only for now, via the `@memberof` jsdoc tag).
* Track privacy on elements, mixins, properties, methods, and functions on namespaces.
  * replaced `private: boolean` with `privacy: 'public' | 'private' | 'protected'`
  * respects `@public` `@private` and `@protected` in jsdoc
  * considers one leading underscore to be protected, and two to be private
  * one trailing underscore is private (closure style)
* Track inheritance source for mixin and element members.
* Exported all public api through the package's `main` file, so that all public api can be accessed directly off of the object returned by `require('polymer-analyzer')` without the need to add imports into `polymer-analyzer/lib/whatever`.
* Track mixins on mixins and emit them in the Analysis. We don't mix properties into mixins yet.

## [2.0.0-alpha.28] - 2017-02-24
* Support for `@memberof` jsdoc tag
* Fix bad mixin descriptions


### Fixed
* PackageUrlResolver encodes URIs returned from `resolve` method.
* Support new properties/observers getters in Polymer 2.0 elements

## [2.0.0-alpha.27] - 2017-02-24

### Added
* Support for `@extends` and `@namespace` jsdoc tags
* Analyze inherited members for class-based elements annotated with `@extends`
* New Namespace and Reference features
* Mixins and namespaces are included in metadata export
* Ability to generate metadata for a package and filter exported metadata
* Analyze Polymer 2.0 elements that override observedAttributes

### Fixed
* Analyzer will not attempt to load or add warnings for imports which can not be resolved by its urlResolver.
* Protocol-less URLs such as `//host/path` are properly handled instead of treated as absolute paths.
* Infer tagnames from the static `is` getter.
* Unified Polymer and Vanilla element scanners

## [2.0.0-alpha.26] - 2017-02-22
* Fix issue with file missing from package.json "files" array.

## [2.0.0-alpha.25] - 2017-02-22

### Added
* Polymer 2.0 mixin scanner
* [polymer] Parse polymer databinding expressions.
  Give accurate warnings on parse errors.

## [2.0.0-alpha.24] - 2017-02-14

### Added
* HTML Documents now include a `baseUrl` property which is properly resolved
  from a `<base href="...">` tag, when present.
* Add `localIds` to `PolymerElement`, tracking elements in its template by their id attributes.

### Fixed

* [Polymer] Better handle unexpected behavior reference syntax.

## [2.0.0-alpha.23] - 2017-02-10

### Added

* [BREAKING] All methods on Document no longer return results from dependencies, but do return results from inline documents. Added a queryOptions param to all query methods to specify getting results from dependencies.
* [BREAKING] All methods on both Document and Package no longer return results from external code. Must specify `externalPackages: true` to get features from code outside the current package.

### Fixed

* Properly cache warning for incorrect imports or when failing parsing an import.
* Notice references to elements within `<template>` tags.

## [2.0.0-alpha.22] - 2017-01-13

### Fixed

* Do not complain about ES6 module syntax, but store enough information that we can warn about referencing modules as scripts.


## [2.0.0-alpha.21] - 2016-12-22

### Added
* Add an analyzePackage() method, for getting a queryable representation of everything in a package.

### Fixed
* Fix a deadlock when there are concurrent analysis runs of cyclic graphs.

## [2.0.0-alpha.20] - 2016-12-19

### Added
* [Polymer] Extract 'listeners' from 1.0-style declarations.
* [Polymer] Extract pseudo elements from HTML comments

### Fixed
* Fix a class of race conditions and cache invalidation errors that can occur when there are concurrent analysis runs and edits to files.


## [2.0.0-alpha.19] - 2016-12-12

### Added
* Add `changeEvent` to `Attribute`.

### Fixed
* Bump JS parser up to parse ES2017 (ES8).
* [Polymer] Property descriptors are allowed to be just a type name, like `value: String`.

## [2.0.0-alpha.18] - 2016-11-21

### Fixed
* [Polymer] A number of fixes around warnings when resolving behaviors
  * Warn, don't throw when a behavior is declared twice.
  * Warn when there's a problem mixing behaviors into other behaviors, the same way that we warn when mixing behaviors into elements.

* Fix some bugs with recursive and mutually recursive imports.

### Added
* Add `slots` to `Element`.

## [2.0.0-alpha.17] - 2016-10-28 - [minor]

### Added
* Improve the way we expose the `ElementReference` type.

## [2.0.0-alpha.16] - 2016-10-20

### Added

* Add a new default scanner for custom element references in html.
  * Also adds a non-default scanner for all element references in html.
  * Known bug: does not find element references inside of `<template>` elements.

## [2.0.0-alpha.15] - 2016-10-15

### Changed

* (polymer) - computed properties are implicitly readOnly.

* (editor service) - Greatly improve `getLocationForPosition` for determining the meaning of text at an HTML source location. Presently used for doing autocompletions.
  * Handles the contents of `<template>` elements.
  * Distinguishes attribute names from values.
  * Understands when text is inside a comment, inline style, and inline script.
  * Better handle many, many edge cases.<|MERGE_RESOLUTION|>--- conflicted
+++ resolved
@@ -13,13 +13,9 @@
 
 ## Unreleased
 
-<<<<<<< HEAD
-* `generateAnalysis()` now includes PolymerBehavior information in its `mixins` collection.  Identified by `metadata.polymer.isBehavior`.
+* `generateAnalysis()` now includes PolymerBehavior information in `metadata.polymer.behaviors` collection.
 * Running AppVeyor now for continuous-integration for Windows platform support.
 * Analyzer now supports Windows-based development.
-=======
-* `generateAnalysis()` now includes PolymerBehavior information in `metadata.polymer.behaviors` collection.
->>>>>>> 976e53b3
 
 ## [2.0.0-alpha.34] - 2017-03-20
 
